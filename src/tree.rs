use crate::{InsertError, MatchError, Params};

use std::cell::UnsafeCell;
use std::cmp::min;
use std::mem;
use std::str;

/// A successful match consisting of the registered value and the URL parameters, returned by
/// [`Node::at`](crate::Node::at).
#[derive(Debug)]
pub struct Match<'k, 'v, V> {
    /// The value stored under the matched node.
    pub value: V,
    /// The route parameters. See [parameters](crate#parameters) for more details.
    pub params: Params<'k, 'v>,
}

/// The types of nodes the tree can hold
#[derive(PartialEq, Eq, PartialOrd, Ord, Debug, Clone, Copy)]
enum NodeType {
    /// The root path
    Root,
    /// A URL parameter, ex: `/:id`. See `Param`
    Param,
    /// A wilcard parameter, ex: `/*static`
    CatchAll,
    /// Anything else
    Static,
}

/// A node in a radix tree ordered by priority.
///
/// Priority is just the number of values registered in sub nodes
/// (children, grandchildren, and so on..).
pub struct Node<T> {
    path: Vec<u8>,
    wild_child: bool,
    node_type: NodeType,
    indices: Vec<u8>,
    children: Vec<Self>,
    // See `at_inner` for why an unsafe cell is needed.
    value: Option<UnsafeCell<T>>,
    priority: u32,
}

impl<T> Default for Node<T> {
    fn default() -> Self {
        Self {
            path: Vec::new(),
            wild_child: false,
            node_type: NodeType::Static,
            indices: Vec::new(),
            children: Vec::new(),
            value: None,
            priority: 0,
        }
    }
}

impl<T> Node<T> {
    /// Construct a new `Node`.
    pub fn new() -> Self {
        Self::default()
    }

    /// Register a value in the tree under the given route.
    /// ```rust
    /// # use matchit::Node;
    /// # fn main() -> Result<(), Box<dyn std::error::Error>> {
    /// let mut matcher = Node::new();
    /// matcher.insert("/home", "Welcome!")?;
    /// matcher.insert("/users/:id", "A User")?;
    /// # Ok(())
    /// # }
    /// ```
    pub fn insert(&mut self, route: impl Into<String>, val: T) -> Result<(), InsertError> {
        let route = route.into();

        self.priority += 1;

        // Empty tree
        if self.path.is_empty() && self.children.is_empty() {
            self.insert_child(route.as_bytes(), &route, val)?;
            self.node_type = NodeType::Root;
            return Ok(());
        }

        self.insert_helper(route.as_bytes(), &route, val)
    }

    #[inline]
    fn insert_helper(&mut self, mut prefix: &[u8], route: &str, val: T) -> Result<(), InsertError> {
        // Find the longest common prefix.
        // This also implies that the common prefix contains no ':' or '*'
        // since the existing key can't contain those chars.
        let mut i = 0;
        let max = min(prefix.len(), self.path.len());

        while i < max && prefix[i] == self.path[i] {
            i += 1;
        }

        // Split edge
        if i < self.path.len() {
            let mut child = Self {
                path: self.path[i..].to_owned(),
                wild_child: self.wild_child,
                indices: self.indices.to_owned(),
                value: self.value.take(),
                priority: self.priority - 1,
                ..Self::default()
            };

            mem::swap(&mut self.children, &mut child.children);

            self.children = vec![child];
            self.indices = self.path[i..=i].to_owned();
            self.path = prefix[..i].to_owned();
            self.wild_child = false;
        }

        // Make new node a child of this node
        if prefix.len() > i {
            prefix = &prefix[i..];

            if self.wild_child {
                return self.children[0].wild_child_conflict(prefix, route, val);
            }

            let idxc = prefix[0];

            // `/` after param
            if self.node_type == NodeType::Param && idxc == b'/' && self.children.len() == 1 {
                self.children[0].priority += 1;
                return self.children[0].insert_helper(prefix, route, val);
            }

            // Check if a child with the next path byte exists
            for mut i in 0..self.indices.len() {
                if idxc == self.indices[i] {
                    i = self.incr_child_priority(i);
                    return self.children[i].insert_helper(prefix, route, val);
                }
            }

            // Otherwise insert it
            if idxc != b':' && idxc != b'*' {
                self.indices.push(idxc);

                self.children.push(Self::default());

                let child = self.incr_child_priority(self.indices.len() - 1);
                return self.children[child].insert_child(prefix, route, val);
            }

            return self.insert_child(prefix, route, val);
        } else {
            // Otherwise add value to current node
            if self.value.is_some() {
                return Err(InsertError::conflict(route, &prefix, &self.path));
            }

            self.value = Some(UnsafeCell::new(val));
        }

        Ok(())
    }

    // Increments priority of the given child and reorders if necessary
    // returns the new position (index) of the child
    fn incr_child_priority(&mut self, pos: usize) -> usize {
        self.children[pos].priority += 1;
        let prio = self.children[pos].priority;
        // adjust position (move to front)
        let mut new_pos = pos;

        while new_pos > 0 && self.children[new_pos - 1].priority < prio {
            // swap node positions
            self.children.swap(new_pos - 1, new_pos);
            new_pos -= 1;
        }

        // build new index char string
        if new_pos != pos {
            self.indices = [
                &self.indices[..new_pos],    // unchanged prefix, might be empty
                &self.indices[pos..=pos],    // the index char we move
                &self.indices[new_pos..pos], // rest without char at 'pos'
                &self.indices[pos + 1..],
            ]
            .concat();
        }

        new_pos
    }

    #[inline]
    fn wild_child_conflict(
        &mut self,
        prefix: &[u8],
        route: &str,
        val: T,
    ) -> Result<(), InsertError> {
        self.priority += 1;

        // Check if the wildcard matches
        if prefix.len() >= self.path.len()
      && self.path == prefix[..self.path.len()]
      // Adding a child to a CatchAll Node is not possible
      && self.node_type != NodeType::CatchAll
      // Check for longer wildcard, e.g. :name and :names
      && (self.path.len() >= prefix.len() || prefix[self.path.len()] == b'/')
        {
            self.insert_helper(prefix, route, val)
        } else {
            Err(InsertError::conflict(&route, &prefix, &self.path))
        }
    }

    fn insert_child(&mut self, mut prefix: &[u8], route: &str, val: T) -> Result<(), InsertError> {
        let (wildcard, wildcard_index, valid) = find_wildcard(&prefix);

        if wildcard_index.is_none() {
            self.value = Some(UnsafeCell::new(val));
            self.path = prefix.to_owned();
            return Ok(());
        };

        let mut wildcard_index = wildcard_index.unwrap();
        let wildcard = wildcard.unwrap();

        // the wildcard name must not contain ':' and '*'
        if !valid {
            return Err(InsertError::TooManyParams);
        };

        // check if the wildcard has a name
        if wildcard.len() < 2 {
            return Err(InsertError::UnnamedParam);
        }

        // check if this Node existing children which would be
        // unreachable if we insert the wildcard here
        if !self.children.is_empty() {
            return Err(InsertError::conflict(&route, &prefix, &self.path));
        }

        // Param
        if wildcard[0] == b':' {
            // Insert prefix before the current wildcard
            if wildcard_index > 0 {
                self.path = prefix[..wildcard_index].to_owned();
                prefix = &prefix[wildcard_index..];
            }

            let child = Self {
                node_type: NodeType::Param,
                path: wildcard.to_owned(),
                ..Self::default()
            };

            self.wild_child = true;
            self.children = vec![child];
            self.children[0].priority += 1;

            // If the path doesn't end with the wildcard, then there
            // will be another non-wildcard subpath starting with '/'

            if wildcard.len() < prefix.len() {
                prefix = &prefix[wildcard.len()..];
                let child = Self {
                    priority: 1,
                    ..Self::default()
                };

                self.children[0].children = vec![child];
                return self.children[0].children[0].insert_child(prefix, route, val);
            }
            // Otherwise we're done. Insert the value in the new leaf
            self.children[0].value = Some(UnsafeCell::new(val));
            return Ok(());
        }

        // catch all
        if wildcard_index + wildcard.len() != prefix.len() {
            return Err(InsertError::InvalidCatchAll);
        }

        if !self.path.is_empty() && self.path[self.path.len() - 1] == b'/' {
            return Err(InsertError::conflict(&route, &prefix, &self.path));
        }

        // Currently fixed width 1 for '/'
        wildcard_index = wildcard_index
            .checked_sub(1)
            .ok_or(InsertError::MalformedPath)?;

        if prefix[wildcard_index] != b'/' {
            return Err(InsertError::InvalidCatchAll);
        }

        // first node: CatchAll Node with empty path
        let child = Self {
            wild_child: true,
            node_type: NodeType::CatchAll,
            ..Self::default()
        };

        self.path = prefix[..wildcard_index].to_owned();
        self.children = vec![child];
        self.indices = vec![b'/'];
        self.children[0].priority += 1;

        // Second node: node holding the variable
        let child = Self {
            path: prefix[wildcard_index..].to_owned(),
            node_type: NodeType::CatchAll,
            value: Some(UnsafeCell::new(val)),
            priority: 1,
            ..Self::default()
        };

        self.children[0].children = vec![child];

        Ok(())
    }

    /// Tries to find a value in the router matching the given path.
    /// If no value can be found it returns a trailing slash redirect recommendation, see [`tsr`](crate::MatchError::tsr).
    /// ```rust
    /// # use matchit::Node;
    /// # fn main() -> Result<(), Box<dyn std::error::Error>> {
    /// let mut matcher = Node::new();
    /// matcher.insert("/home", "Welcome!")?;
    ///
    /// let matched = matcher.at("/home").unwrap();
    /// assert_eq!(*matched.value, "Welcome!");
    /// # Ok(())
    /// # }
    /// ```
    pub fn at<'p>(&self, path: &'p str) -> Result<Match<'_, 'p, &T>, MatchError> {
        match self.at_inner(path.as_bytes()) {
            Ok(v) => Ok(Match {
                // SAFETY: We have an immutable reference to self, and we only
                // expose mutable references to value through &mut self, so we
                // can give safely expose an immmutable reference to value of
                // self's lifetime
                value: unsafe { &*v.value.get() },
                params: v.params,
            }),
            Err(e) => Err(e),
        }
    }

    /// Tries to find a value in the router matching the given path, and returns a mutable
    /// reference to it. If no value can be found it returns a trailing slash redirect
    /// recommendation, see [`tsr`](crate::MatchError::tsr).
    pub fn at_mut<'p>(&mut self, path: &'p str) -> Result<Match<'_, 'p, &mut T>, MatchError> {
        match self.at_inner(path.as_bytes()) {
            Ok(v) => Ok(Match {
                // SAFETY: We have a unique reference to self, so we can safely
                // expose a unique reference to value of self's lifetime
                value: unsafe { &mut *v.value.get() },
                params: v.params,
            }),
            Err(e) => Err(e),
        }
    }

    // It's a bit sad that we have to introduce unsafe here, but rust doesn't really have a way
    // to abstract over mutability, so it avoids having to duplicate logic between `at` and
    // `at_mut`.
<<<<<<< HEAD

=======
>>>>>>> 85d72a5e
    #[inline(always)]
    fn at_inner<'p>(&self, path: &'p [u8]) -> Result<Match<'_, 'p, &UnsafeCell<T>>, MatchError> {
        let mut current = self;
        let mut path = path;
        let mut params = Params::new();

        // outer loop for walking the tree to get a path's value
        'walk: loop {
            let prefix = &current.path;
            if path.len() > prefix.len() {
                if prefix == &path[..prefix.len()] {
                    path = &path[prefix.len()..];

                    // If this node does not have a wildcard (Param or CatchAll)
                    // child, we can just look up the next child node and continue
                    // to walk down the tree
                    if !current.wild_child {
                        let idxc = path[0];
                        if let Some(i) = current.indices.iter().position(|&c| c == idxc) {
                            current = &current.children[i];
                            continue 'walk;
                        }

                        // Nothing found.
                        // We can recommend to redirect to the same URL without a
                        // trailing slash if a leaf exists for that path.
                        let tsr = path == b"/" && current.value.is_some();
                        return Err(MatchError::new(tsr));
                    }

                    current = &current.children[0];
                    match current.node_type {
                        NodeType::Param => {
                            // find param end (either '/' or path end)
                            let end = path.iter().position(|&c| c == b'/').unwrap_or(path.len());

                            params.push(&current.path[1..], &path[..end]);

                            // we need to go deeper!
                            if end < path.len() {
                                // ... but we can't
                                if current.children.is_empty() {
                                    let tsr = path.len() == end + 1;
                                    return Err(MatchError::new(tsr));
                                }

                                path = &path[end..];
                                current = &current.children[0];
                                continue 'walk;
                            }

                            if let Some(value) = current.value.as_ref() {
                                return Ok(Match { value, params });
                            } else if current.children.len() == 1 {
                                current = &current.children[0];

                                // No value found. Check if a value for this path + a
                                // trailing slash exists for TSR recommendation
                                let tsr = (current.path == b"/" && current.value.is_some())
                                    || (current.path.is_empty() && current.indices == b"/");
                                return Err(MatchError::new(tsr));
                            }

                            return Err(MatchError::new(false));
                        }
                        NodeType::CatchAll => {
                            params.push(&current.path[2..], path);

                            return match current.value.as_ref() {
                                Some(value) => Ok(Match { value, params }),
                                None => Err(MatchError::new(false)),
                            };
                        }
                        _ => unreachable!(),
                    }
                }
            } else if path == prefix {
                // We should have reached the node containing the value.
                // Check if this node has a value registered.
                if let Some(value) = current.value.as_ref() {
                    return Ok(Match { value, params });
                }

                // If there is no value for this route, but this route has a
                // wildcard child, there must be a value for this path with an
                // additional trailing slash
                if path == b"/" && current.wild_child && current.node_type != NodeType::Root {
                    return Err(MatchError::new(true));
                }

                // No value found. Check if a value for this path + a
                // trailing slash exists for trailing slash recommendation
                if let Some(i) = current.indices.iter().position(|&c| c == b'/') {
                    current = &current.children[i];
                    let tsr = (current.path.len() == 1 && current.value.is_some())
                        || (current.node_type == NodeType::CatchAll
                            && current.children[0].value.is_some());
                    return Err(MatchError::new(tsr));
                }

                return Err(MatchError::new(false));
            }

            // Nothing found. We can recommend to redirect to the same URL with an
            // extra trailing slash if a leaf exists for that path
            let tsr = (path == b"/")
                || (prefix.len() == path.len() + 1
                    && prefix[path.len()] == b'/'
                    && path == &prefix[..prefix.len() - 1]
                    && current.value.is_some());

            return Err(MatchError::new(tsr));
        }
    }

    /// Makes a case-insensitive match of the given path and tries to find a handler.
    /// It can optionally also fix trailing slashes.
    /// If the match is successful, it returns the case corrected path.
    /// ```rust
    /// # use matchit::Node;
    ///
    /// # fn main() -> Result<(), Box<dyn std::error::Error>> {
    /// let mut matcher = Node::new();
    /// matcher.insert("/home", "Welcome!")?;
    ///
    /// let path = matcher.path_ignore_case("/HoMe/", true).unwrap();
    /// assert_eq!(path, "/home");
    /// # Ok(())
    /// # }
    /// ````
    pub fn path_ignore_case(
        &self,
        path: impl AsRef<str>,
        fix_trailing_slash: bool,
    ) -> Option<String> {
        let path = path.as_ref();
        let mut insensitive_path = Vec::with_capacity(path.len() + 1);
        let found = self.path_ignore_case_helper(
            path.as_bytes(),
            &mut insensitive_path,
            [0; 4],
            fix_trailing_slash,
        );
        if found {
            Some(String::from_utf8(insensitive_path).unwrap())
        } else {
            None
        }
    }

    fn path_ignore_case_helper(
        &self,
        mut path: &[u8],
        insensitive_path: &mut Vec<u8>,
        mut buf: [u8; 4],
        fix_trailing_slash: bool,
    ) -> bool {
        let lower_path: &[u8] = &path.to_ascii_lowercase();
        if lower_path.len() >= self.path.len()
            && (self.path.is_empty()
                || lower_path[1..self.path.len()].eq_ignore_ascii_case(&self.path[1..]))
        {
            insensitive_path.extend_from_slice(&self.path);

            path = &path[self.path.len()..];

            if !path.is_empty() {
                let cached_lower_path = <&[u8]>::clone(&lower_path);

                // If this node does not have a wildcard (param or catchAll) child,
                // we can just look up the next child node and continue to walk down
                // the tree
                if !self.wild_child {
                    // skip char bytes already processed
                    buf = shift_n_bytes(buf, self.path.len());

                    if buf[0] == 0 {
                        // process a new char
                        let mut current_char = 0 as char;

                        // find char start
                        // chars are up to 4 byte long,
                        // -4 would definitely be another char
                        let mut off = 0;
                        for j in 0..min(self.path.len(), 3) {
                            let i = self.path.len() - j;
                            if char_start(cached_lower_path[i]) {
                                // read char from cached path
                                current_char = str::from_utf8(&cached_lower_path[i..])
                                    .unwrap()
                                    .chars()
                                    .next()
                                    .unwrap();
                                off = j;
                                break;
                            }
                        }

                        current_char.encode_utf8(&mut buf);

                        // skip already processed bytes
                        buf = shift_n_bytes(buf, off);

                        for i in 0..self.indices.len() {
                            // lowercase matches
                            if self.indices[i] == buf[0] {
                                // must use a recursive approach since both the
                                // uppercase byte and the lowercase byte might exist
                                // as an index
                                if self.children[i].path_ignore_case_helper(
                                    path,
                                    insensitive_path,
                                    buf,
                                    fix_trailing_slash,
                                ) {
                                    return true;
                                }

                                if insensitive_path.len() > self.children[i].path.len() {
                                    let prev_len =
                                        insensitive_path.len() - self.children[i].path.len();
                                    insensitive_path.truncate(prev_len);
                                }

                                break;
                            }
                        }

                        // same for uppercase char, if it differs
                        let up = current_char.to_ascii_uppercase();
                        if up != current_char {
                            up.encode_utf8(&mut buf);
                            buf = shift_n_bytes(buf, off);

                            for i in 0..self.indices.len() {
                                if self.indices[i] == buf[0] {
                                    return self.children[i].path_ignore_case_helper(
                                        path,
                                        insensitive_path,
                                        buf,
                                        fix_trailing_slash,
                                    );
                                }
                            }
                        }
                    } else {
                        // old char not finished
                        for i in 0..self.indices.len() {
                            if self.indices[i] == buf[0] {
                                // continue with child node
                                return self.children[i].path_ignore_case_helper(
                                    path,
                                    insensitive_path,
                                    buf,
                                    fix_trailing_slash,
                                );
                            }
                        }
                    }

                    // Nothing found. We can recommend to redirect to the same URL
                    // without a trailing slash if a leaf exists for that path
                    return fix_trailing_slash && path == [b'/'] && self.value.is_some();
                }

                return self.children[0].path_ignore_case_match_helper(
                    path,
                    insensitive_path,
                    buf,
                    fix_trailing_slash,
                );
            } else {
                // We should have reached the node containing the value.
                // Check if this node has a value registered.
                if self.value.is_some() {
                    return true;
                }

                // No value found.
                // Try to fix the path by adding a trailing slash
                if fix_trailing_slash {
                    for i in 0..self.indices.len() {
                        if self.indices[i] == b'/' {
                            if (self.children[i].path.len() == 1
                                && self.children[i].value.is_some())
                                || (self.children[i].node_type == NodeType::CatchAll
                                    && self.children[i].children[0].value.is_some())
                            {
                                insensitive_path.push(b'/');
                                return true;
                            }
                            return false;
                        }
                    }
                }
                return false;
            }
        }

        // Nothing found.
        // Try to fix the path by adding / removing a trailing slash
        if fix_trailing_slash {
            if path == [b'/'] {
                return true;
            }
            if lower_path.len() + 1 == self.path.len()
                && self.path[lower_path.len()] == b'/'
                && lower_path[1..].eq_ignore_ascii_case(&self.path[1..lower_path.len()])
                && self.value.is_some()
            {
                insensitive_path.extend_from_slice(&self.path);
                return true;
            }
        }

        false
    }

    fn path_ignore_case_match_helper(
        &self,
        mut path: &[u8],
        insensitive_path: &mut Vec<u8>,
        buf: [u8; 4],
        fix_trailing_slash: bool,
    ) -> bool {
        match self.node_type {
            NodeType::Param => {
                let mut end = 0;

                while end < path.len() && path[end] != b'/' {
                    end += 1;
                }

                insensitive_path.extend_from_slice(&path[..end]);

                if end < path.len() {
                    if !self.children.is_empty() {
                        path = &path[end..];

                        return self.children[0].path_ignore_case_helper(
                            path,
                            insensitive_path,
                            buf,
                            fix_trailing_slash,
                        );
                    }

                    // ... but we can't
                    if fix_trailing_slash && path.len() == end + 1 {
                        return true;
                    }
                    return false;
                }

                if self.value.is_some() {
                    return true;
                } else if fix_trailing_slash
                    && self.children.len() == 1
                    && self.children[0].path == [b'/']
                    && self.children[0].value.is_some()
                {
                    // No value found. Check if a value for this path + a
                    // trailing slash exists
                    insensitive_path.push(b'/');
                    return true;
                }

                false
            }
            NodeType::CatchAll => {
                insensitive_path.extend_from_slice(path);
                true
            }
            _ => unreachable!(),
        }
    }
}

// Shift bytes in array by n bytes left
pub const fn shift_n_bytes(bytes: [u8; 4], n: usize) -> [u8; 4] {
    match u32::from_ne_bytes(bytes).overflowing_shr((n * 8) as u32) {
        (_, true) => [0; 4],
        (shifted, false) => shifted.to_ne_bytes(),
    }
}

// This function is ported from go.
// Reports whether the byte could be the first byte of an encoded,
// possibly invalid char. Second and subsequent bytes always have
// the top two bits set to 10.
const fn char_start(b: u8) -> bool {
    b & 0xC0 != 0x80
}

// Search for a wildcard segment and check the name for invalid characters.
fn find_wildcard(path: &[u8]) -> (Option<&[u8]>, Option<usize>, bool) {
    // Find start
    for (start, &c) in path.iter().enumerate() {
        // A wildcard starts with ':' (param) or '*' (catch-all)
        if c != b':' && c != b'*' {
            continue;
        };

        // Find end and check for invalid characters
        let mut valid = true;

        for (end, &c) in path[start + 1..].iter().enumerate() {
            match c {
                b'/' => return (Some(&path[start..start + 1 + end]), Some(start), valid),
                b':' | b'*' => valid = false,
                _ => (),
            };
        }
        return (Some(&path[start..]), Some(start), valid);
    }
    (None, None, false)
}

#[cfg(test)]
mod tests {
    use super::*;

    fn params(vec: Vec<(&'static str, &'static str)>) -> Params<'static, 'static> {
        let mut params = Params::new();
        for (key, value) in vec {
            params.push(key.as_bytes(), value.as_bytes());
        }
        params
    }

    struct TestRequest {
        path: &'static str,
        should_be_nil: bool,
        route: &'static str,
        params: Params<'static, 'static>,
    }

    impl TestRequest {
        pub fn new(
            path: &'static str,
            should_be_nil: bool,
            route: &'static str,
            params: Params<'static, 'static>,
        ) -> TestRequest {
            TestRequest {
                path,
                should_be_nil,
                route,
                params,
            }
        }
    }

    type TestRequests = Vec<TestRequest>;

    fn check_requests(tree: &mut Node<String>, requests: TestRequests) {
        for request in requests {
            let res = tree.at(request.path);

            match res {
                Err(_) => {
                    if !request.should_be_nil {
                        panic!("Expected non-nil value for route '{}'", request.path);
                    }
                }
                Ok(result) => {
                    if request.should_be_nil {
                        panic!("Expected nil value for route '{}'", request.path);
                    }
                    let value = result.value;
                    if value != request.route {
                        panic!(
                            "Wrong value for route '{}'. Expected '{}', found '{}')",
                            request.path, value, request.route
                        );
                    }
                    assert_eq!(
                        result.params, request.params,
                        "Wrong params for route '{}'",
                        request.path
                    );

                    // test at_mut
                    let res_mut = tree.at_mut(request.path).unwrap();
                    res_mut.value.push_str("CHECKED");

                    let res = tree.at(request.path).unwrap();
                    assert!(res.value.contains("CHECKED"));

                    let res_mut = tree.at_mut(request.path).unwrap();
                    *res_mut.value = res_mut.value.replace("CHECKED", "");
                }
            };
        }
    }

    fn check_priorities(n: &mut Node<String>) -> u32 {
        let mut prio: u32 = 0;
        for i in 0..n.children.len() {
            prio += check_priorities(&mut n.children[i]);
        }

        if n.value.is_some() {
            prio += 1;
        }

        if n.priority != prio {
            panic!(
                "priority mismatch for node '{}': found '{}', expected '{}'",
                str::from_utf8(&n.path).unwrap(),
                n.priority,
                prio
            )
        }

        prio
    }

    #[test]
    fn test_tree_add_and_get() {
        let mut tree = Node::new();

        let routes = vec![
            "/hi",
            "/contact",
            "/co",
            "/c",
            "/a",
            "/ab",
            "/doc/",
            "/doc/go_faq.html",
            "/doc/go1.html",
            "/ʯ",
            "/β",
        ];

        for route in routes {
            tree.insert(route, route.to_owned()).unwrap();
        }

        check_requests(
            &mut tree,
            vec![
                TestRequest::new("/a", false, "/a", Params::new()),
                TestRequest::new("/", true, "", Params::new()),
                TestRequest::new("/hi", false, "/hi", Params::new()),
                TestRequest::new("/contact", false, "/contact", Params::new()),
                TestRequest::new("/co", false, "/co", Params::new()),
                TestRequest::new("/con", true, "", Params::new()), // key mismatch
                TestRequest::new("/cona", true, "", Params::new()), // key mismatch
                TestRequest::new("/no", true, "", Params::new()),  // no matching child
                TestRequest::new("/ab", false, "/ab", Params::new()),
                TestRequest::new("/ʯ", false, "/ʯ", Params::new()),
                TestRequest::new("/β", false, "/β", Params::new()),
            ],
        );

        check_priorities(&mut tree);
    }

    #[test]
    fn test_tree_wildcard() {
        let mut tree = Node::new();

        let routes = vec![
            "/",
            "/cmd/:tool/:sub",
            "/cmd/:tool/",
            "/src/*filepath",
            "/search/",
            "/search/:query",
            "/user_:name",
            "/user_:name/about",
            "/files/:dir/*filepath",
            "/doc/",
            "/doc/go_faq.html",
            "/doc/go1.html",
            "/info/:user/public",
            "/info/:user/project/:project",
        ];

        for route in routes {
            tree.insert(route, route.to_owned()).unwrap();
        }

        check_requests(
            &mut tree,
            vec![
                TestRequest::new("/", false, "/", Params::new()),
                TestRequest::new(
                    "/cmd/test/",
                    false,
                    "/cmd/:tool/",
                    params(vec![("tool", "test")]),
                ),
                TestRequest::new("/cmd/test", true, "", params(vec![("tool", "test")])),
                TestRequest::new(
                    "/cmd/test/3",
                    false,
                    "/cmd/:tool/:sub",
                    params(vec![("tool", "test"), ("sub", "3")]),
                ),
                TestRequest::new(
                    "/src/",
                    false,
                    "/src/*filepath",
                    params(vec![("filepath", "/")]),
                ),
                TestRequest::new(
                    "/src/some/file.png",
                    false,
                    "/src/*filepath",
                    params(vec![("filepath", "/some/file.png")]),
                ),
                TestRequest::new("/search/", false, "/search/", Params::new()),
                TestRequest::new(
                    "/search/someth!ng+in+ünìcodé",
                    false,
                    "/search/:query",
                    params(vec![("query", "someth!ng+in+ünìcodé")]),
                ),
                TestRequest::new(
                    "/search/someth!ng+in+ünìcodé/",
                    true,
                    "",
                    params(vec![("query", "someth!ng+in+ünìcodé")]),
                ),
                TestRequest::new(
                    "/user_rustacean",
                    false,
                    "/user_:name",
                    params(vec![("name", "rustacean")]),
                ),
                TestRequest::new(
                    "/user_rustacean/about",
                    false,
                    "/user_:name/about",
                    params(vec![("name", "rustacean")]),
                ),
                TestRequest::new(
                    "/files/js/inc/framework.js",
                    false,
                    "/files/:dir/*filepath",
                    params(vec![("dir", "js"), ("filepath", "/inc/framework.js")]),
                ),
                TestRequest::new(
                    "/info/gordon/public",
                    false,
                    "/info/:user/public",
                    params(vec![("user", "gordon")]),
                ),
                TestRequest::new(
                    "/info/gordon/project/go",
                    false,
                    "/info/:user/project/:project",
                    params(vec![("user", "gordon"), ("project", "go")]),
                ),
            ],
        );

        check_priorities(&mut tree);
    }

    type TestRoute = (&'static str, bool);

    fn test_routes(routes: Vec<TestRoute>) {
        let mut tree = Node::new();

        for route in routes {
            let res = tree.insert(route.0, ());

            if route.1 {
                if res.is_ok() {
                    panic!("no panic for conflicting route '{}'", route.0);
                }
            } else if res.is_err() {
                panic!("unexpected panic for route '{}': {:?}", route.0, res);
            }
        }
    }

    #[test]
    fn test_tree_wildcard_conflict() {
        let routes = vec![
            ("/cmd/:tool/:sub", false),
            ("/cmd/vet", true),
            ("/src/*filepath", false),
            ("/src/*filepathx", true),
            ("/src/", true),
            ("/src1/", false),
            ("/src1/*filepath", true),
            ("/src2*filepath", true),
            ("/search/:query", false),
            ("/search/invalid", true),
            ("/user_:name", false),
            ("/user_x", true),
            ("/user_:name", true),
            ("/id:id", false),
            ("/id/:id", true),
        ];
        test_routes(routes);
    }

    #[test]
    fn test_tree_child_conflict() {
        let routes = vec![
            ("/cmd/vet", false),
            ("/cmd/:tool/:sub", true),
            ("/src/AUTHORS", false),
            ("/src/*filepath", true),
            ("/user_x", false),
            ("/user_:name", true),
            ("/id/:id", false),
            ("/id:id", true),
            ("/:id", true),
            ("/*filepath", true),
        ];

        test_routes(routes);
    }

    #[test]
    fn test_tree_duplicate_path() {
        let mut tree = Node::new();

        let routes = vec![
            "/",
            "/doc/",
            "/src/*filepath",
            "/search/:query",
            "/user_:name",
        ];

        for route in routes {
            tree.insert(route, route.to_owned()).unwrap();
            let res = tree.insert(route, route.to_owned());
            assert_eq!(res, Err(InsertError::Conflict { with: route.into() }));
        }

        check_requests(
            &mut tree,
            vec![
                TestRequest::new("/", false, "/", Params::new()),
                TestRequest::new("/doc/", false, "/doc/", Params::new()),
                TestRequest::new(
                    "/src/some/file.png",
                    false,
                    "/src/*filepath",
                    params(vec![("filepath", "/some/file.png")]),
                ),
                TestRequest::new(
                    "/search/someth!ng+in+ünìcodé",
                    false,
                    "/search/:query",
                    params(vec![("query", "someth!ng+in+ünìcodé")]),
                ),
                TestRequest::new(
                    "/user_rustacean",
                    false,
                    "/user_:name",
                    params(vec![("name", "rustacean")]),
                ),
            ],
        );
    }

    #[test]
    fn test_empty_wildcard_name() {
        let mut tree = Node::new();
        let routes = vec!["/user:", "/user:/", "/cmd/:/", "/src/*"];

        for route in routes {
            assert_eq!(
                tree.insert(route, route.to_owned()),
                Err(InsertError::UnnamedParam)
            );
        }
    }

    #[test]
    fn test_tree_catch_all_conflict() {
        let routes = vec![
            ("/src/*filepath/x", true),
            ("/src2/", false),
            ("/src2/*filepath/x", true),
        ];

        test_routes(routes);
    }

    #[test]
    fn test_tree_catch_all_conflict_root() {
        let routes = vec![("/", false), ("/*filepath", true)];

        test_routes(routes);
    }

    #[test]
    fn test_tree_double_wildcard() {
        let routes = vec!["/:foo:bar", "/:foo:bar/", "/:foo*bar"];

        for route in routes {
            let mut tree = Node::new();
            let res = tree.insert(route, route.to_owned());
            assert_eq!(res, Err(InsertError::TooManyParams));
        }
    }

    #[test]
    fn test_tree_trailing_slash_redirect() {
        let mut tree = Node::new();
        let routes = vec![
            "/hi",
            "/b/",
            "/search/:query",
            "/cmd/:tool/",
            "/src/*filepath",
            "/x",
            "/x/y",
            "/y/",
            "/y/z",
            "/0/:id",
            "/0/:id/1",
            "/1/:id/",
            "/1/:id/2",
            "/aa",
            "/a/",
            "/admin",
            "/admin/:category",
            "/admin/:category/:page",
            "/doc",
            "/doc/go_faq.html",
            "/doc/go1.html",
            "/no/a",
            "/no/b",
            "/api/hello/:name",
        ];

        for route in routes {
            let res = tree.insert(route, route.to_owned());

            if res.is_err() {
                panic!("panic inserting route '{}': {:?}", route, res);
            }
        }

        let tsr_routes = vec![
            "/hi/",
            "/b",
            "/search/rustacean/",
            "/cmd/vet",
            "/src",
            "/x/",
            "/y",
            "/0/go/",
            "/1/go",
            "/a",
            "/admin/",
            "/admin/config/",
            "/admin/config/permissions/",
            "/doc/",
        ];

        for route in tsr_routes {
            let res = tree.at(route);

            match res {
                Ok(_) => {
                    panic!("non-nil value for TSR route '{}'", route);
                }
                Err(err) => {
                    if !err.tsr() {
                        panic!("expected TSR recommendation for route '{}'", route);
                    }
                }
            }
        }

        let no_tsr_routes = vec!["/", "/no", "/no/", "/_", "/_/", "/api/world/abc"];

        for route in no_tsr_routes {
            let res = tree.at(route);

            match res {
                Ok(_) => {
                    panic!("non-nil value for TSR route '{}'", route);
                }
                Err(err) => {
                    if err.tsr() {
                        panic!("expected no TSR recommendation for route '{}'", route);
                    }
                }
            }
        }
    }

    #[test]
    fn test_tree_root_trailing_slash_redirect() {
        let mut tree = Node::new();

        tree.insert("/:test", "/:test".to_owned()).unwrap();

        let res = tree.at("/");

        match res {
            Ok(_) => {
                panic!("non-nil value for route '/'");
            }
            Err(err) => {
                if err.tsr() {
                    panic!("expected no TSR recommendation for route '/'");
                }
            }
        }
    }

    #[test]
    fn test_tree_find_case_insensitive_path() {
        let mut tree = Node::new();

        let routes = vec![
            "/hi",
            "/b/",
            "/ABC/",
            "/search/:query",
            "/cmd/:tool/",
            "/src/*filepath",
            "/x",
            "/x/y",
            "/y/",
            "/y/z",
            "/0/:id",
            "/0/:id/1",
            "/1/:id/",
            "/1/:id/2",
            "/aa",
            "/a/",
            "/doc",
            "/doc/go_faq.html",
            "/doc/go1.html",
            "/doc/go/away",
            "/no/a",
            "/no/b",
            "/Π",
            "/u/apfêl/",
            "/u/äpfêl/",
            "/u/öpfêl",
            "/v/Äpfêl/",
            "/v/Öpfêl",
            "/w/♬",
            "/w/♭/",
            "/w/𠜎",
            "/w/𠜏/",
            "/loooooooooooooooooooooooooooooooooooooooooooooooooooooooooooooooooooooooooooooooooooooooooooooooooooooooooooooooooooooooooooooooooooooooooooooooooooooooong",
    ];

        for route in &routes {
            tree.insert(*route, route.to_owned()).unwrap();
        }

        // Check out == in for all registered routes
        // With fixTrailingSlash = true
        for route in &routes {
            let out = tree.path_ignore_case(route, true);
            match out {
                None => panic!("Route '{}' not found!", route),
                Some(out) => {
                    if out != *route {
                        panic!("Wrong result for route '{}': {}", route, out);
                    }
                }
            };
        }

        // With fixTrailingSlash = false
        for route in &routes {
            let out = tree.path_ignore_case(route, false);
            match out {
                None => panic!("Route '{}' not found!", route),
                Some(out) => {
                    if out != *route {
                        panic!("Wrong result for route '{}': {}", route, out);
                    }
                }
            };
        }

        let tests = vec![
            ("/HI", "/hi", false),
            ("/HI/", "/hi", true),
            ("/B", "/b/", true),
            ("/B/", "/b/", false),
            ("/abc", "/ABC/", true),
            ("/abc/", "/ABC/", false),
            ("/aBc", "/ABC/", true),
            ("/aBc/", "/ABC/", false),
            ("/abC", "/ABC/", true),
            ("/abC/", "/ABC/", false),
            ("/SEARCH/QUERY", "/search/QUERY", false),
            ("/SEARCH/QUERY/", "/search/QUERY", true),
            ("/CMD/TOOL/", "/cmd/TOOL/", false),
            ("/CMD/TOOL", "/cmd/TOOL/", true),
            ("/SRC/FILE/PATH", "/src/FILE/PATH", false),
            ("/x/Y", "/x/y", false),
            ("/x/Y/", "/x/y", true),
            ("/X/y", "/x/y", false),
            ("/X/y/", "/x/y", true),
            ("/X/Y", "/x/y", false),
            ("/X/Y/", "/x/y", true),
            ("/Y/", "/y/", false),
            ("/Y", "/y/", true),
            ("/Y/z", "/y/z", false),
            ("/Y/z/", "/y/z", true),
            ("/Y/Z", "/y/z", false),
            ("/Y/Z/", "/y/z", true),
            ("/y/Z", "/y/z", false),
            ("/y/Z/", "/y/z", true),
            ("/Aa", "/aa", false),
            ("/Aa/", "/aa", true),
            ("/AA", "/aa", false),
            ("/AA/", "/aa", true),
            ("/aA", "/aa", false),
            ("/aA/", "/aa", true),
            ("/A/", "/a/", false),
            ("/A", "/a/", true),
            ("/DOC", "/doc", false),
            ("/DOC/", "/doc", true),
            ("/NO", "", true),
            ("/DOC/GO", "", true),
            // [TODO] unicode vs ascii case sensitivity
            // ("/π", "/Π", false),
            // ("/π/", "/Π", true),
            // ("/u/ÄPFÊL/", "/u/äpfêl/", false),
            // ("/u/ÄPFÊL", "/u/äpfêl/", true),
            // ("/u/ÖPFÊL/", "/u/öpfêl", true),
            // ("/u/ÖPFÊL", "/u/öpfêl", false),
            // ("/v/äpfêL/", "/v/Äpfêl/", false),
            // ("/v/äpfêL", "/v/Äpfêl/", true),
            // ("/v/öpfêL/", "/v/Öpfêl", true),
            // ("/v/öpfêL", "/v/Öpfêl", false),
            ("/w/♬/", "/w/♬", true),
            ("/w/♭", "/w/♭/", true),
            ("/w/𠜎/", "/w/𠜎", true),
            ("/w/𠜏", "/w/𠜏/", true),
            (
                "/lOOOOOOOOOOOOOOOOOOOOOOOOOOOOOOOOOOOOOOOOOOOOOOOOOOOOOOOOOOOOOOOOOOOOOOOOOOOOOOOOOOOOOOOOOOOOOOOOOOOOOOOOOOOOOOOOOOOOOOOOOOOOOOOOOOOOOOOOOOOOOOOOOOOOOOOOng/",
                "/loooooooooooooooooooooooooooooooooooooooooooooooooooooooooooooooooooooooooooooooooooooooooooooooooooooooooooooooooooooooooooooooooooooooooooooooooooooooong",
                true
            ),
    ];

        struct Test {
            inn: &'static str,
            out: &'static str,
            slash: bool,
        }

        let tests: Vec<Test> = tests
            .into_iter()
            .map(|test| Test {
                inn: test.0,
                out: test.1,
                slash: test.2,
            })
            .collect();

        // With fixTrailingSlash = true
        for test in &tests {
            let res = tree.path_ignore_case(test.inn, true).unwrap_or_default();
            if res != test.out {
                panic!("Wrong result for route '{}': {}", res, test.out);
            }
        }

        // without fix trailing slash = false
        for test in &tests {
            let res = tree.path_ignore_case(test.inn, false);
            match res {
                None => (),
                Some(res) => {
                    if test.slash {
                        // test needs a trailing slash fix. It must not be found!
                        panic!(
                            "Found without fix_trailing_slash: {}; got {}",
                            test.inn, res
                        );
                    }
                    if res != test.out {
                        panic!("Wrong result for route '{}': {}", res, test.out);
                    }
                }
            };
        }
    }

    #[test]
    fn test_tree_wildcard_conflict_ex() {
        let conflicts = vec![
            ("/who/are/foo", "/who/are/*you"),
            ("/who/are/foo/", "/who/are/*you"),
            ("/who/are/foo/bar", "/who/are/*you"),
            ("/conxxx", "/con:tact"),
            ("/conooo/xxx", "/con:tact"),
            ("/whose/:users/:user", "/whose/:users/:name"),
        ];

        for conflict in conflicts {
            let mut tree = Node::new();

            let routes = vec![
                "/con:tact",
                "/who/are/*you",
                "/who/foo/hello",
                "/whose/:users/:name",
            ];

            for route in routes {
                tree.insert(route, route.to_owned()).unwrap();
            }

            let res = tree.insert(conflict.0, conflict.0.to_owned());
            assert_eq!(
                res,
                Err(InsertError::Conflict {
                    with: conflict.1.into()
                })
            );
        }
    }

    #[test]
    fn malformed_path() {
        let mut tree = Node::new();
        assert_eq!(tree.insert("*x", 1), Err(InsertError::MalformedPath));
    }
}<|MERGE_RESOLUTION|>--- conflicted
+++ resolved
@@ -370,10 +370,6 @@
     // It's a bit sad that we have to introduce unsafe here, but rust doesn't really have a way
     // to abstract over mutability, so it avoids having to duplicate logic between `at` and
     // `at_mut`.
-<<<<<<< HEAD
-
-=======
->>>>>>> 85d72a5e
     #[inline(always)]
     fn at_inner<'p>(&self, path: &'p [u8]) -> Result<Match<'_, 'p, &UnsafeCell<T>>, MatchError> {
         let mut current = self;
